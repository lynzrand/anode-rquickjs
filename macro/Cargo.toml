[package]
<<<<<<< HEAD
name = "anode-rquickjs-macro"
version = "0.1.7"
authors = ["K. <kayo@illumium.org>"]
=======
name = "rquickjs-macro"
version = "0.3.1"
authors = ["K. <kayo@illumium.org>", "Mees Delzenne <mees.delzenne@gmail.com>"]
>>>>>>> ef57e8c7
edition = "2018"
license = "MIT"
readme = "README.md"
description = "Procedural macros for rquickjs"
keywords = ["quickjs", "ecmascript", "javascript", "es6", "es2020"]
categories = ["api-bindings"]
repository = "https://github.com/DelSkayn/rquickjs.git"

[lib]
proc-macro = true

[dependencies]
proc-macro2 = "1"
proc-macro-crate = "1"
proc-macro-error = "1"
quote = "1"
ident_case = "1"
fnv = "1"
indexmap = "1"

[dependencies.darling]
version = "0.14"

[dependencies.syn]
version = "1"
features = ["full"]

[dependencies.phf_shared]
version = "0.10"
optional = true

[dependencies.phf_generator]
version = "0.10"
optional = true

[dependencies.rquickjs-core]
package = "anode-rquickjs-core"
path = "../core"
version = "0.3.1"
features = ["loader"]

[dev-dependencies.difference]
version = "2"

[dev-dependencies.anode-rquickjs]
package = "anode-rquickjs"
path = ".."
version = "0.3.1"
features = ["macro", "classes", "properties", "futures"]

[dev-dependencies.async-std]
version = "1"
features = ["attributes"]

[features]
phf = ["phf_shared", "phf_generator"]<|MERGE_RESOLUTION|>--- conflicted
+++ resolved
@@ -1,13 +1,7 @@
 [package]
-<<<<<<< HEAD
+authors = ["K. <kayo@illumium.org>", "Mees Delzenne <mees.delzenne@gmail.com>"]
 name = "anode-rquickjs-macro"
-version = "0.1.7"
-authors = ["K. <kayo@illumium.org>"]
-=======
-name = "rquickjs-macro"
 version = "0.3.1"
-authors = ["K. <kayo@illumium.org>", "Mees Delzenne <mees.delzenne@gmail.com>"]
->>>>>>> ef57e8c7
 edition = "2018"
 license = "MIT"
 readme = "README.md"
