--- conflicted
+++ resolved
@@ -7,13 +7,9 @@
         $(
             #[test]
             fn $c() {
-<<<<<<< HEAD
-                let mut binder = crate::Binder::new(crate::Config::default());
-                let config = crate::Config::default();
+                let config = crate::config::Config::default();
+                let mut binder = crate::Binder::new(crate::config::Config::default());
                 let $lib_crate_ident = &config.lib_crate;
-=======
-                let mut binder = crate::Binder::new(crate::config::Config::default());
->>>>>>> ef57e8c7
                 let attrs: crate::AttributeArgs = syn::parse_quote! { $($a)* };
                 let attrs = darling::FromMeta::from_list(&*attrs).unwrap();
                 let input = syn::parse_quote! { $($s)* };
