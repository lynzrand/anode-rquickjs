use super::{attrs::AttrMod, BindItems, Binder};
use crate::{config::Config, TokenStream};
use quote::{format_ident, quote};
use syn::ItemMod;

#[derive(Clone, Debug, Default, PartialEq, Eq)]
pub struct BindMod {
    pub items: BindItems,
}

impl BindMod {
    pub fn module_decl(&self, cfg: &Config) -> TokenStream {
        let declare_var = &cfg.declare_var;
        let exports_list = self
            .items
            .keys()
            .map(|name| quote! { #declare_var.declare(#name)?; });

        quote! { #(#exports_list)* }
    }

    pub fn module_impl(&self, cfg: &Config) -> TokenStream {
        let exports_list = self
            .items
            .iter()
            .map(|(name, bind)| bind.expand(name, cfg, true));

        quote! { #(#exports_list)* }
    }

    pub fn object_init(&self, _name: &str, cfg: &Config) -> TokenStream {
        let exports_list = self
            .items
            .iter()
            .map(|(name, bind)| bind.expand(name, cfg, false));
        quote! { #(#exports_list)* }
    }

    pub fn expand(&self, name: &str, cfg: &Config, is_module: bool) -> TokenStream {
        let lib_crate = &cfg.lib_crate;
        let exports_var = &cfg.exports_var;
        let bindings = self.object_init(name, cfg);
        let export_fun = if is_module {
            format_ident!("export")
        } else {
            format_ident!("set")
        };
        quote! {
            #exports_var.#export_fun(#name, {
               let #exports_var = #lib_crate::Object::new(_ctx)?;
                #bindings
                #exports_var
            })?;
        }
    }
}

impl Binder {
    pub(super) fn bind_module(
        &mut self,
        ItemMod {
            attrs,
            vis,
            ident,
            content,
            ..
        }: &mut ItemMod,
    ) {
        let AttrMod {
            name,
            bare,
            skip,
            hide,
        } = self.get_attrs(attrs);

        self.hide_item(attrs, hide);

        if content.is_none() || !self.visible(vis) || skip {
            return;
        }

        self.identify(ident);

        let items = &mut content.as_mut().unwrap().1;
        let name = name.unwrap_or_else(|| ident.to_string());

        self.with_dir(ident, |this| {
            if bare {
                this.bind_items(items);
            } else {
                this.with_item::<BindMod, _>(ident, &name, |this| {
                    this.bind_items(items);
                });
            }
        });
    }
}

#[cfg(test)]
mod test {
    test_cases! {
        rquickjs,
        no_bare_module_without_init { module } {
            mod lib {
                pub const N: i8 = 3;
                pub fn doit() {}
            }
        } {
            mod lib {
                pub const N: i8 = 3;
                pub fn doit() {}
            }

            struct Lib;

<<<<<<< HEAD
            impl #rquickjs::ModuleDef for Lib {
                fn load<'js>(_ctx: #rquickjs::Ctx<'js>, exports: &#rquickjs::Module<'js, #rquickjs::Created>) -> #rquickjs::Result<()>{
                    exports.add("lib")?;
                    Ok(())
                }

                fn eval<'js>(_ctx: #rquickjs::Ctx<'js>, exports: &#rquickjs::Module<'js, #rquickjs::Loaded<#rquickjs::Native>>) -> #rquickjs::Result<()>{
                    exports.set("lib", {
                        let exports = #rquickjs::Object::new(_ctx)?;
                        exports.set("N", lib::N)?;
                        exports.set("doit", #rquickjs::Func::new("doit", lib::doit))?;
=======
            impl rquickjs::module::ModuleDef for Lib {
                fn declare(declares: &mut rquickjs::module::Declarations) -> rquickjs::Result<()>{
                    declares.declare("lib")?;
                    Ok(())
                }

                fn evaluate<'js>(_ctx: rquickjs::Ctx<'js>, exports: &mut rquickjs::module::Exports<'js>) -> rquickjs::Result<()>{
                    exports.export("lib", {
                        let exports = rquickjs::Object::new(_ctx)?;
                        exports.set("N", lib::N)?;
                        exports.set("doit", rquickjs::function::Func::new("doit", lib::doit))?;
>>>>>>> ef57e8c7
                        exports
                    })?;
                    Ok(())
                }
            }
        };

        no_bare_object_public_crate { object, public = "crate" } {
            mod lib {
                pub const N: i8 = 3;
                pub fn doit() {}
            }
        } {
            mod lib {
                pub const N: i8 = 3;
                pub fn doit() {}
            }

            pub(crate) struct Lib;

<<<<<<< HEAD
            impl #rquickjs::ObjectDef for Lib {
                fn init<'js>(_ctx: #rquickjs::Ctx<'js>, exports: &#rquickjs::Object<'js>) -> #rquickjs::Result<()>{
=======
            impl rquickjs::object::ObjectDef for Lib {
                fn init<'js>(_ctx: rquickjs::Ctx<'js>, exports: &rquickjs::Object<'js>) -> rquickjs::Result<()>{
>>>>>>> ef57e8c7
                    exports.set("lib", {
                        let exports = #rquickjs::Object::new(_ctx)?;
                        exports.set("N", lib::N)?;
<<<<<<< HEAD
                        exports.set("doit", #rquickjs::Func::new("doit", lib::doit))?;
=======
                        exports.set("doit", rquickjs::function::Func::new("doit", lib::doit))?;
>>>>>>> ef57e8c7
                        exports
                    })?;
                    Ok(())
                }
            }
        };

        bare_object_public { object, public } {
            #[quickjs(bare)]
            mod lib {
                pub const N: i8 = 3;
                pub fn doit() {}
            }
        } {
            mod lib {
                pub const N: i8 = 3;
                pub fn doit() {}
            }

            pub struct Lib;

<<<<<<< HEAD
            impl #rquickjs::ObjectDef for Lib {
                fn init<'js>(_ctx: #rquickjs::Ctx<'js>, exports: &#rquickjs::Object<'js>) -> #rquickjs::Result<()>{
                    exports.set("N", lib::N)?;
                    exports.set("doit", #rquickjs::Func::new("doit", lib::doit))?;
=======
            impl rquickjs::object::ObjectDef for Lib {
                fn init<'js>(_ctx: rquickjs::Ctx<'js>, exports: &rquickjs::Object<'js>) -> rquickjs::Result<()>{
                    exports.set("N", lib::N)?;
                    exports.set("doit", rquickjs::function::Func::new("doit", lib::doit))?;
>>>>>>> ef57e8c7
                    Ok(())
                }
            }
        };

        bare_module_without_init { module } {
            #[quickjs(bare)]
            mod lib {
                pub const N: i8 = 3;
                pub fn doit() {}
            }
        } {
            mod lib {
                pub const N: i8 = 3;
                pub fn doit() {}
            }

            struct Lib;

<<<<<<< HEAD
            impl #rquickjs::ModuleDef for Lib {
                fn load<'js>(_ctx: #rquickjs::Ctx<'js>, exports: &#rquickjs::Module<'js, #rquickjs::Created>) -> #rquickjs::Result<()>{
                    exports.add("N")?;
                    exports.add("doit")?;
                    Ok(())
                }

                fn eval<'js>(_ctx: #rquickjs::Ctx<'js>, exports: &#rquickjs::Module<'js, #rquickjs::Loaded<#rquickjs::Native>>) -> #rquickjs::Result<()>{
                    exports.set("N", lib::N)?;
                    exports.set("doit", #rquickjs::Func::new("doit", lib::doit))?;
=======
            impl rquickjs::module::ModuleDef for Lib {
                fn declare(declares: &mut rquickjs::module::Declarations) -> rquickjs::Result<()>{
                    declares.declare("N")?;
                    declares.declare("doit")?;
                    Ok(())
                }

                fn evaluate<'js>(_ctx: rquickjs::Ctx<'js>, exports: &mut rquickjs::module::Exports<'js>) -> rquickjs::Result<()>{
                    exports.export("N", lib::N)?;
                    exports.export("doit", rquickjs::function::Func::new("doit", lib::doit))?;
>>>>>>> ef57e8c7
                    Ok(())
                }
            }
        };

        bare_module_with_default_init { module, init } {
            #[quickjs(bare)]
            mod lib {
                pub const N: i8 = 3;
                pub fn doit() {}
            }
        } {
            mod lib {
                pub const N: i8 = 3;
                pub fn doit() {}
            }

            struct Lib;

<<<<<<< HEAD
            impl #rquickjs::ModuleDef for Lib {
                fn load<'js>(_ctx: #rquickjs::Ctx<'js>, exports: &#rquickjs::Module<'js, #rquickjs::Created>) -> #rquickjs::Result<()>{
                    exports.add("N")?;
                    exports.add("doit")?;
                    Ok(())
                }

                fn eval<'js>(_ctx: #rquickjs::Ctx<'js>, exports: &#rquickjs::Module<'js, #rquickjs::Loaded<#rquickjs::Native>>) -> #rquickjs::Result<()>{
                    exports.set("N", lib::N)?;
                    exports.set("doit", #rquickjs::Func::new("doit", lib::doit))?;
=======
            impl rquickjs::module::ModuleDef for Lib {
                fn declare(declares: &mut rquickjs::module::Declarations) -> rquickjs::Result<()>{
                    declares.declare("N")?;
                    declares.declare("doit")?;
                    Ok(())
                }

                fn evaluate<'js>(_ctx: rquickjs::Ctx<'js>, exports: &mut rquickjs::module::Exports<'js>) -> rquickjs::Result<()>{
                    exports.export("N", lib::N)?;
                    exports.export("doit", rquickjs::function::Func::new("doit", lib::doit))?;
>>>>>>> ef57e8c7
                    Ok(())
                }
            }

            #[no_mangle]
            unsafe extern "C" fn js_init_module(
                ctx: *mut #rquickjs::qjs::JSContext,
                name: *const #rquickjs::qjs::c_char,
            ) -> *mut #rquickjs::qjs::JSModuleDef {
                #rquickjs::Module::init_raw::<Lib>(ctx, name)
            }
        };
    }
}<|MERGE_RESOLUTION|>--- conflicted
+++ resolved
@@ -113,31 +113,43 @@
 
             struct Lib;
 
-<<<<<<< HEAD
-            impl #rquickjs::ModuleDef for Lib {
-                fn load<'js>(_ctx: #rquickjs::Ctx<'js>, exports: &#rquickjs::Module<'js, #rquickjs::Created>) -> #rquickjs::Result<()>{
-                    exports.add("lib")?;
-                    Ok(())
-                }
-
-                fn eval<'js>(_ctx: #rquickjs::Ctx<'js>, exports: &#rquickjs::Module<'js, #rquickjs::Loaded<#rquickjs::Native>>) -> #rquickjs::Result<()>{
+            impl #rquickjs::module::ModuleDef for Lib {
+                fn declare(declares: &mut #rquickjs::module::Declarations) -> #rquickjs::Result<()>{
+                    declares.declare("lib")?;
+                    Ok(())
+                }
+
+                fn evaluate<'js>(_ctx: #rquickjs::Ctx<'js>, exports: &mut #rquickjs::module::Exports<'js>) -> #rquickjs::Result<()>{
+                    exports.export("lib", {
+                        let exports = #rquickjs::Object::new(_ctx)?;
+                        exports.set("N", lib::N)?;
+                        exports.set("doit", #rquickjs::function::Func::new("doit", lib::doit))?;
+                        exports
+                    })?;
+                    Ok(())
+                }
+            }
+        };
+
+        no_bare_object_public_crate { object, public = "crate" } {
+            mod lib {
+                pub const N: i8 = 3;
+                pub fn doit() {}
+            }
+        } {
+            mod lib {
+                pub const N: i8 = 3;
+                pub fn doit() {}
+            }
+
+            pub(crate) struct Lib;
+
+            impl #rquickjs::object::ObjectDef for Lib {
+                fn init<'js>(_ctx: #rquickjs::Ctx<'js>, exports: &#rquickjs::Object<'js>) -> #rquickjs::Result<()>{
                     exports.set("lib", {
                         let exports = #rquickjs::Object::new(_ctx)?;
                         exports.set("N", lib::N)?;
-                        exports.set("doit", #rquickjs::Func::new("doit", lib::doit))?;
-=======
-            impl rquickjs::module::ModuleDef for Lib {
-                fn declare(declares: &mut rquickjs::module::Declarations) -> rquickjs::Result<()>{
-                    declares.declare("lib")?;
-                    Ok(())
-                }
-
-                fn evaluate<'js>(_ctx: rquickjs::Ctx<'js>, exports: &mut rquickjs::module::Exports<'js>) -> rquickjs::Result<()>{
-                    exports.export("lib", {
-                        let exports = rquickjs::Object::new(_ctx)?;
-                        exports.set("N", lib::N)?;
-                        exports.set("doit", rquickjs::function::Func::new("doit", lib::doit))?;
->>>>>>> ef57e8c7
+                        exports.set("doit", #rquickjs::function::Func::new("doit", lib::doit))?;
                         exports
                     })?;
                     Ok(())
@@ -145,41 +157,6 @@
             }
         };
 
-        no_bare_object_public_crate { object, public = "crate" } {
-            mod lib {
-                pub const N: i8 = 3;
-                pub fn doit() {}
-            }
-        } {
-            mod lib {
-                pub const N: i8 = 3;
-                pub fn doit() {}
-            }
-
-            pub(crate) struct Lib;
-
-<<<<<<< HEAD
-            impl #rquickjs::ObjectDef for Lib {
-                fn init<'js>(_ctx: #rquickjs::Ctx<'js>, exports: &#rquickjs::Object<'js>) -> #rquickjs::Result<()>{
-=======
-            impl rquickjs::object::ObjectDef for Lib {
-                fn init<'js>(_ctx: rquickjs::Ctx<'js>, exports: &rquickjs::Object<'js>) -> rquickjs::Result<()>{
->>>>>>> ef57e8c7
-                    exports.set("lib", {
-                        let exports = #rquickjs::Object::new(_ctx)?;
-                        exports.set("N", lib::N)?;
-<<<<<<< HEAD
-                        exports.set("doit", #rquickjs::Func::new("doit", lib::doit))?;
-=======
-                        exports.set("doit", rquickjs::function::Func::new("doit", lib::doit))?;
->>>>>>> ef57e8c7
-                        exports
-                    })?;
-                    Ok(())
-                }
-            }
-        };
-
         bare_object_public { object, public } {
             #[quickjs(bare)]
             mod lib {
@@ -194,17 +171,10 @@
 
             pub struct Lib;
 
-<<<<<<< HEAD
-            impl #rquickjs::ObjectDef for Lib {
+            impl #rquickjs::object::ObjectDef for Lib {
                 fn init<'js>(_ctx: #rquickjs::Ctx<'js>, exports: &#rquickjs::Object<'js>) -> #rquickjs::Result<()>{
                     exports.set("N", lib::N)?;
-                    exports.set("doit", #rquickjs::Func::new("doit", lib::doit))?;
-=======
-            impl rquickjs::object::ObjectDef for Lib {
-                fn init<'js>(_ctx: rquickjs::Ctx<'js>, exports: &rquickjs::Object<'js>) -> rquickjs::Result<()>{
-                    exports.set("N", lib::N)?;
-                    exports.set("doit", rquickjs::function::Func::new("doit", lib::doit))?;
->>>>>>> ef57e8c7
+                    exports.set("doit", #rquickjs::function::Func::new("doit", lib::doit))?;
                     Ok(())
                 }
             }
@@ -224,29 +194,16 @@
 
             struct Lib;
 
-<<<<<<< HEAD
-            impl #rquickjs::ModuleDef for Lib {
-                fn load<'js>(_ctx: #rquickjs::Ctx<'js>, exports: &#rquickjs::Module<'js, #rquickjs::Created>) -> #rquickjs::Result<()>{
-                    exports.add("N")?;
-                    exports.add("doit")?;
-                    Ok(())
-                }
-
-                fn eval<'js>(_ctx: #rquickjs::Ctx<'js>, exports: &#rquickjs::Module<'js, #rquickjs::Loaded<#rquickjs::Native>>) -> #rquickjs::Result<()>{
-                    exports.set("N", lib::N)?;
-                    exports.set("doit", #rquickjs::Func::new("doit", lib::doit))?;
-=======
-            impl rquickjs::module::ModuleDef for Lib {
-                fn declare(declares: &mut rquickjs::module::Declarations) -> rquickjs::Result<()>{
+            impl #rquickjs::module::ModuleDef for Lib {
+                fn declare(declares: &mut #rquickjs::module::Declarations) -> #rquickjs::Result<()>{
                     declares.declare("N")?;
                     declares.declare("doit")?;
                     Ok(())
                 }
 
-                fn evaluate<'js>(_ctx: rquickjs::Ctx<'js>, exports: &mut rquickjs::module::Exports<'js>) -> rquickjs::Result<()>{
+                fn evaluate<'js>(_ctx: #rquickjs::Ctx<'js>, exports: &mut #rquickjs::module::Exports<'js>) -> #rquickjs::Result<()>{
                     exports.export("N", lib::N)?;
-                    exports.export("doit", rquickjs::function::Func::new("doit", lib::doit))?;
->>>>>>> ef57e8c7
+                    exports.export("doit", #rquickjs::function::Func::new("doit", lib::doit))?;
                     Ok(())
                 }
             }
@@ -266,29 +223,16 @@
 
             struct Lib;
 
-<<<<<<< HEAD
-            impl #rquickjs::ModuleDef for Lib {
-                fn load<'js>(_ctx: #rquickjs::Ctx<'js>, exports: &#rquickjs::Module<'js, #rquickjs::Created>) -> #rquickjs::Result<()>{
-                    exports.add("N")?;
-                    exports.add("doit")?;
-                    Ok(())
-                }
-
-                fn eval<'js>(_ctx: #rquickjs::Ctx<'js>, exports: &#rquickjs::Module<'js, #rquickjs::Loaded<#rquickjs::Native>>) -> #rquickjs::Result<()>{
-                    exports.set("N", lib::N)?;
-                    exports.set("doit", #rquickjs::Func::new("doit", lib::doit))?;
-=======
-            impl rquickjs::module::ModuleDef for Lib {
-                fn declare(declares: &mut rquickjs::module::Declarations) -> rquickjs::Result<()>{
+            impl #rquickjs::module::ModuleDef for Lib {
+                fn declare(declares: &mut #rquickjs::module::Declarations) -> #rquickjs::Result<()>{
                     declares.declare("N")?;
                     declares.declare("doit")?;
                     Ok(())
                 }
 
-                fn evaluate<'js>(_ctx: rquickjs::Ctx<'js>, exports: &mut rquickjs::module::Exports<'js>) -> rquickjs::Result<()>{
+                fn evaluate<'js>(_ctx: #rquickjs::Ctx<'js>, exports: &mut #rquickjs::module::Exports<'js>) -> #rquickjs::Result<()>{
                     exports.export("N", lib::N)?;
-                    exports.export("doit", rquickjs::function::Func::new("doit", lib::doit))?;
->>>>>>> ef57e8c7
+                    exports.export("doit", #rquickjs::function::Func::new("doit", lib::doit))?;
                     Ok(())
                 }
             }
