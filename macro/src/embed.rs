--- conflicted
+++ resolved
@@ -1,38 +1,3 @@
-<<<<<<< HEAD
-#[cfg(test)]
-macro_rules! test_cases {
-    (
-        $lib_crate_ident:ident,
-        $($(#[$m:meta])* $c:ident { $($a:tt)* } { $($s:tt)* } { $($d:tt)* };)*
-    ) => {
-        $(
-            $(#[$m])*
-            #[test]
-            fn $c() {
-                let embedder = crate::Embedder::new(crate::Config::default());
-                let config = crate::Config::default();
-                let $lib_crate_ident = &config.lib_crate;
-                let attrs: crate::AttributeArgs = syn::parse_quote! { $($a)* };
-                let attrs = darling::FromMeta::from_list(&*attrs).unwrap();
-                let input = syn::parse_quote! { $($s)* };
-                let output = embedder.expand(attrs, input);
-                let actual = quote::quote! { #output };
-                let expected = quote::quote! { $($d)* };
-                assert_eq_tokens!(actual, expected);
-            }
-        )*
-    };
-}
-
-mod attrs;
-pub use attrs::*;
-
-use crate::{Config, PubVis, TokenStream};
-use ident_case::RenameRule;
-use quote::{format_ident, quote};
-use rquickjs_core::{Compile, Context, FileResolver, Module, Result, Runtime, ScriptLoader};
-=======
->>>>>>> ef57e8c7
 use std::path::Path;
 
 use proc_macro2::TokenStream;
@@ -185,8 +150,7 @@
 
 #[cfg(not(feature = "phf"))]
 pub fn expand(modules: &[(String, TokenStream)]) -> TokenStream {
-    let lib_crate = super::config::lib_crate();
-    let lib_crate = format_ident!("{}", lib_crate);
+    let lib_crate = super::config::Config::default().lib_crate;
     let entries = modules.iter().map(|(name, data)| {
         quote! { (#name,#data)}
     });
@@ -197,27 +161,6 @@
 
 #[cfg(test)]
 mod test {
-<<<<<<< HEAD
-    test_cases! {
-        rquickjs,
-        static_const_array { test, path = "." } { mod my_module {} } {
-            static MY_MODULE: #rquickjs::Bundle<&'static [(&'static str, &'static [u8])]> = #rquickjs::Bundle(&[
-                ("my_module", &[0u8, 1u8, 2u8, 3u8])
-            ]);
-        };
-
-        #[cfg(feature = "phf")]
-        perfect_hash_map { test, perfect, path = "." } { mod my_module {} } {
-            static MY_MODULE: #rquickjs::Bundle<&'static #rquickjs::phf::Map<&'static str, &'static [u8]>> = #rquickjs::Bundle(&#rquickjs::phf::Map {
-                key: 12913932095322966823u64,
-                disps: #rquickjs::phf::Slice::Static(&[
-                    (0u32 , 0u32)
-                ]),
-                entries: #rquickjs::phf::Slice::Static(&[
-                    ("my_module", &[0u8, 1u8, 2u8, 3u8])
-                ]),
-            });
-=======
     use super::{expand, to_entries, EmbedModules};
     use quote::quote;
 
@@ -245,8 +188,9 @@
         let data = vec![("test_module".to_string(), vec![1u8, 2, 3, 4])];
         let test_data = to_entries(data.into_iter());
         let tokens = expand(&test_data);
+        let rquickjs = super::super::config::Config::default().lib_crate;
         let expected = quote! {
-            rquickjs::loader::bundle::Bundle(&[
+            #rquickjs::loader::bundle::Bundle(&[
                 ("test_module", &[1u8, 2u8, 3u8,4u8])
             ])
         };
@@ -258,7 +202,6 @@
         let data = quote! {
             "Hello world": "foo",
             "bar"
->>>>>>> ef57e8c7
         };
         let mods = syn::parse2::<EmbedModules>(data).unwrap();
         assert_eq!(mods.0.len(), 2);
