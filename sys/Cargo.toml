[package]
<<<<<<< HEAD
name = "anode-rquickjs-sys"
version = "0.1.7"
authors = [
    "Mees Delzenne <mees.delzenne@gmail.com>",
    "Rynco Maekawa <i@rynco.me>",
]
=======
name = "rquickjs-sys"
version = "0.3.1"
authors = ["Mees Delzenne <mees.delzenne@gmail.com>"]
>>>>>>> ef57e8c7
edition = "2018"
license = "MIT"
readme = "README.md"
description = "quickjs bindings for rquickjs"
keywords = ["quickjs", "ecmascript", "javascript", "es6", "es2020"]
categories = ["external-ffi-bindings"]
repository = "https://github.com/DelSkayn/rquickjs.git"

[build-dependencies]
cc = { version = "1", features = ["parallel"] }
log = "0.4"

[build-dependencies.bindgen-rs]
package = "bindgen"
version = "0.65"
optional = true

[build-dependencies.pretty_env_logger]
version = "0.4"
optional = true

[features]
default = ["bindgen", "logging", "box64"]

exports = []
bindgen = ["bindgen-rs"]

# Debug logging
logging = ["pretty_env_logger"]
# Special case for updating bundled bindings
update-bindings = ["bindgen"]

box64 = []

# Enable QuickJS dumps
dump-bytecode = []
dump-rc = []
dump-gc = []
dump-gc-free = []
dump-free = []
dump-leaks = []
dump-mem = []
dump-objects = []
dump-atoms = []
dump-shapes = []
dump-module-resolve = []
dump-promise = []
dump-read-object = []<|MERGE_RESOLUTION|>--- conflicted
+++ resolved
@@ -1,16 +1,10 @@
 [package]
-<<<<<<< HEAD
 name = "anode-rquickjs-sys"
-version = "0.1.7"
+version = "0.3.1"
 authors = [
     "Mees Delzenne <mees.delzenne@gmail.com>",
     "Rynco Maekawa <i@rynco.me>",
 ]
-=======
-name = "rquickjs-sys"
-version = "0.3.1"
-authors = ["Mees Delzenne <mees.delzenne@gmail.com>"]
->>>>>>> ef57e8c7
 edition = "2018"
 license = "MIT"
 readme = "README.md"
